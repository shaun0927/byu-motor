--- conflicted
+++ resolved
@@ -76,12 +76,10 @@
 python -m motor_det.utils.event_reader runs/motor_fold0
 ```
 
-<<<<<<< HEAD
-=======
+
 학습 중에도 손실과 정밀도 같은 지표가 매 스텝마다 터미널에 출력되므로,
 TensorBoard 없이도 진행 상황을 바로 확인할 수 있습니다.
 
->>>>>>> dff7b00e
 
 ## 추론
 
