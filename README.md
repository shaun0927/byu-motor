# BYU Motor Detection

BYU motor detection project for detecting defects in BYU dataset.

## Setup

Install with conda using `environment.yml`:

```bash
conda env create -f environment.yml
conda activate byu-motor
```

Alternatively install via `pyproject.toml`:

```bash
pip install -e .
```

## Training

Run the training script:

```bash
python -m motor_det.engine.train --data_root data --batch_size 2 --epochs 10 \
<<<<<<< HEAD
    --lr 3e-4 [--positive_only] \
    [--nms_algorithm vectorized] [--nms_switch_thr 1000]
=======
    --lr 3e-4 [--positive_only] [--nms_algorithm vectorized]
>>>>>>> b5af5f13
```

``nms_algorithm`` controls the NMS method used during validation. The
default ``vectorized`` algorithm automatically falls back to ``greedy`` when
<<<<<<< HEAD
more than ``nms_switch_thr`` proposals are generated (default 1,000).
=======
more than 1,000 proposals are generated.
>>>>>>> b5af5f13

Enabling `--pin_memory` is useful when using CPU-based augmentation. When
CUDA augmentation is active (the default), set `--cpu_augment` before enabling
`--pin_memory` to avoid ``RuntimeError: cannot pin 'cuda' memory`` from the
DataLoader.<|MERGE_RESOLUTION|>--- conflicted
+++ resolved
@@ -21,24 +21,6 @@
 
 Run the training script:
 
-```bash
-python -m motor_det.engine.train --data_root data --batch_size 2 --epochs 10 \
-<<<<<<< HEAD
-    --lr 3e-4 [--positive_only] \
-    [--nms_algorithm vectorized] [--nms_switch_thr 1000]
-=======
-    --lr 3e-4 [--positive_only] [--nms_algorithm vectorized]
->>>>>>> b5af5f13
-```
-
-``nms_algorithm`` controls the NMS method used during validation. The
-default ``vectorized`` algorithm automatically falls back to ``greedy`` when
-<<<<<<< HEAD
-more than ``nms_switch_thr`` proposals are generated (default 1,000).
-=======
-more than 1,000 proposals are generated.
->>>>>>> b5af5f13
-
 Enabling `--pin_memory` is useful when using CPU-based augmentation. When
 CUDA augmentation is active (the default), set `--cpu_augment` before enabling
 `--pin_memory` to avoid ``RuntimeError: cannot pin 'cuda' memory`` from the
