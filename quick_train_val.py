import os
import time
from pathlib import Path
import lightning as L
import torch
from lightning.pytorch.callbacks import ModelCheckpoint, RichProgressBar
from lightning.pytorch.loggers import CSVLogger
from lightning.pytorch import Trainer

from motor_det.data.module import MotorDataModule
from motor_det.engine.lit_module import LitMotorDet

DATA_ROOT = r"D:\project\Kaggle\BYU\byu-motor\data"
RUNS_DIR = "runs/quick_val"
os.makedirs(RUNS_DIR, exist_ok=True)

L.seed_everything(42)
torch.set_float32_matmul_precision("high")

dm = MotorDataModule(
    data_root=DATA_ROOT,
    fold=0,
    batch_size=1,
    num_workers=12,
    persistent_workers=True,
    valid_use_gpu_augment=False,
    pin_memory=True,
)
dm.setup()

ckpt_cb = ModelCheckpoint(
    dirpath=RUNS_DIR,
    filename="best",
    monitor="val/f2",
    mode="max",
    save_top_k=1,
)

csv_logger = CSVLogger(RUNS_DIR, name="tensorboard")

trainer = Trainer(
    accelerator="gpu",
    devices=1,
    precision="16-mixed",
    max_epochs=10,
    val_check_interval=20,
    limit_val_batches=0.1,
    log_every_n_steps=20,
    callbacks=[RichProgressBar(refresh_rate=20), ckpt_cb],
    logger=csv_logger,
)

start = time.time()
<<<<<<< HEAD
# Vectorized NMS is used by default and automatically switches to greedy when
# more than 1,000 proposals are present (configurable via ``nms_switch_thr``).
trainer.fit(LitMotorDet(nms_algorithm="vectorized", nms_switch_thr=1000), dm)
=======
# Vectorized NMS is used by default and automatically switches to greedy
# when more than 1,000 proposals are present.

trainer.fit(LitMotorDet(nms_algorithm="vectorized", nms_switch_thr=1000), dm)

>>>>>>> 85865d47
print(f"\u2714\ufe0e 전체 학습+검증 완료  in {time.time() - start:.1f}s")
print("Best checkpoint:", ckpt_cb.best_model_path)<|MERGE_RESOLUTION|>--- conflicted
+++ resolved
@@ -51,16 +51,8 @@
 )
 
 start = time.time()
-<<<<<<< HEAD
-# Vectorized NMS is used by default and automatically switches to greedy when
-# more than 1,000 proposals are present (configurable via ``nms_switch_thr``).
-trainer.fit(LitMotorDet(nms_algorithm="vectorized", nms_switch_thr=1000), dm)
-=======
-# Vectorized NMS is used by default and automatically switches to greedy
-# when more than 1,000 proposals are present.
 
 trainer.fit(LitMotorDet(nms_algorithm="vectorized", nms_switch_thr=1000), dm)
 
->>>>>>> 85865d47
 print(f"\u2714\ufe0e 전체 학습+검증 완료  in {time.time() - start:.1f}s")
 print("Best checkpoint:", ckpt_cb.best_model_path)