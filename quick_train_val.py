import os
import time
from pathlib import Path
import lightning as L
import torch
from lightning.pytorch.callbacks import ModelCheckpoint, RichProgressBar
from lightning.pytorch.loggers import CSVLogger
from lightning.pytorch import Trainer

from motor_det.data.module import MotorDataModule
from motor_det.engine.lit_module import LitMotorDet

DATA_ROOT = r"D:\project\Kaggle\BYU\byu-motor\data"
RUNS_DIR = "runs/quick_val"
os.makedirs(RUNS_DIR, exist_ok=True)

L.seed_everything(42)
torch.set_float32_matmul_precision("high")

dm = MotorDataModule(
    data_root=DATA_ROOT,
    fold=0,
    batch_size=1,
    num_workers=12,
    persistent_workers=True,
    valid_use_gpu_augment=False,
    pin_memory=True,
)
dm.setup()

ckpt_cb = ModelCheckpoint(
    dirpath=RUNS_DIR,
    filename="best",
    monitor="val/f2",
    mode="max",
    save_top_k=1,
)

csv_logger = CSVLogger(RUNS_DIR, name="tensorboard")

trainer = Trainer(
    accelerator="gpu",
    devices=1,
    precision="16-mixed",
    max_epochs=10,
    val_check_interval=20,
    limit_val_batches=0.1,
    log_every_n_steps=20,
    callbacks=[RichProgressBar(refresh_rate=20), ckpt_cb],
    logger=csv_logger,
)

start = time.time()
# Vectorized NMS is used by default and automatically switches to greedy
# when more than 1,000 proposals are present.
<<<<<<< HEAD
trainer.fit(LitMotorDet(nms_algorithm="vectorized", nms_switch_thr=1000), dm)
=======
trainer.fit(LitMotorDet(nms_algorithm="vectorized"), dm)
>>>>>>> b5af5f13
print(f"\u2714\ufe0e 전체 학습+검증 완료  in {time.time() - start:.1f}s")
print("Best checkpoint:", ckpt_cb.best_model_path)<|MERGE_RESOLUTION|>--- conflicted
+++ resolved
@@ -53,10 +53,8 @@
 start = time.time()
 # Vectorized NMS is used by default and automatically switches to greedy
 # when more than 1,000 proposals are present.
-<<<<<<< HEAD
+
 trainer.fit(LitMotorDet(nms_algorithm="vectorized", nms_switch_thr=1000), dm)
-=======
-trainer.fit(LitMotorDet(nms_algorithm="vectorized"), dm)
->>>>>>> b5af5f13
+
 print(f"\u2714\ufe0e 전체 학습+검증 완료  in {time.time() - start:.1f}s")
 print("Best checkpoint:", ckpt_cb.best_model_path)